/*
 * Copyright Elasticsearch B.V. and/or licensed to Elasticsearch B.V. under one
 * or more contributor license agreements. Licensed under the Elastic License
 * 2.0; you may not use this file except in compliance with the Elastic License
 * 2.0.
 */

import React from 'react';
import { act, fireEvent, render, waitFor, type RenderResult } from '@testing-library/react';
import { TestProvider } from '../../../../../mocks/test_provider';
import { parseNDJSON, parseJSONArray, SampleLogsInput } from './sample_logs_input';
import { ActionsProvider } from '../../state';
import { mockActions } from '../../mocks/state';
import { mockServices } from '../../../../../services/mocks/services';

const wrapper: React.FC = ({ children }) => (
  <TestProvider>
    <ActionsProvider value={mockActions}>{children}</ActionsProvider>
  </TestProvider>
);

const changeFile = async (input: HTMLElement, file: File) => {
  await act(async () => {
    fireEvent.change(input, { target: { files: [file] } });
    await waitFor(() => expect(input).toHaveAttribute('data-loading', 'true'));
    await waitFor(() => expect(input).toHaveAttribute('data-loading', 'false'));
  });
};

const simpleNDJSON = `{"message":"test message 1"}\n{"message":"test message 2"}`;
const multilineNDJSON = `{"message":"test message 1"}\n\n{\n  "message":\n  "test message 2"\n}\n\n`;
const splitNDJSON = simpleNDJSON.split('\n');
const complexEventsJSON = `{"events":[\n{"message":"test message 1"},\n{"message":"test message 2"}\n]}`;
const nonIdentifierLikeKeyInJSON = `{"1event":[\n{"message":"test message 1"},\n{"message":"test message 2"}\n]}`;

describe('parseNDJSON', () => {
  const content = [{ message: 'test message 1' }, { message: 'test message 2' }];
  const validNDJSONWithSpaces = `{"message":"test message 1"}
                                 {"message":"test message 2"}`;
  const singlelineArray = '[{"message":"test message 1"}, {"message":"test message 2"}]';
  const multilineArray = '[{"message":"test message 1"},\n{"message":"test message 2"}]';

  it('should parse valid NDJSON', () => {
    expect(parseNDJSON(simpleNDJSON, false)).toEqual(content);
    expect(parseNDJSON(simpleNDJSON, true)).toEqual(content);
  });

  it('should parse valid NDJSON with extra spaces in single-line mode', () => {
    expect(parseNDJSON(validNDJSONWithSpaces, false)).toEqual(content);
  });

  it('should not parse valid NDJSON with extra spaces in multiline mode', () => {
    expect(() => parseNDJSON(validNDJSONWithSpaces, true)).toThrow();
  });

  it('should not parse multiline NDJSON in single-line mode', () => {
    expect(() => parseNDJSON(multilineNDJSON, false)).toThrow();
  });

  it('should parse multiline NDJSON in multiline mode', () => {
    expect(parseNDJSON(multilineNDJSON, true)).toEqual(content);
  });

  it('should parse single-line JSON Array', () => {
    expect(parseNDJSON(singlelineArray, false)).toEqual([content]);
    expect(parseNDJSON(singlelineArray, true)).toEqual([content]);
  });

  it('should not parse a multi-line JSON Array', () => {
    expect(() => parseNDJSON(multilineArray, false)).toThrow();
    expect(() => parseNDJSON(multilineArray, true)).toThrow();
  });

  it('should parse single-line JSON with one entry', () => {
    const fileContent = '{"message":"test message 1"}';
    expect(parseNDJSON(fileContent)).toEqual([{ message: 'test message 1' }]);
  });

  it('should handle empty content', () => {
    expect(parseNDJSON('  ', false)).toEqual([]);
    expect(parseNDJSON('  ', true)).toEqual([]);
  });

  it('should handle empty lines in file content', () => {
    const fileContent = '\n\n{"message":"test message 1"}\n\n{"message":"test message 2"}\n\n';
    expect(parseNDJSON(fileContent, false)).toEqual(content);
    expect(parseNDJSON(fileContent, true)).toEqual(content);
  });
});

describe('parseJSONArray', () => {
  const content = [{ message: 'test message 1' }, { message: 'test message 2' }];
  const singlelineArray = '[{"message":"test message 1"},{"message":"test message 2"}]';
  const multilineArray = '[{"message":"test message 1"},\n{"message":"test message 2"}]';
  const multilineWithSpacesArray =
    '   [ \n\n{"message":  "test message 1"},\n{"message"   :\n\n"test message 2"}\n]\n';
  const malformedJSON = '[{"message":"test message 1"}';

  it('should parse valid JSON array', () => {
    const expected = {
      entries: content,
      pathToEntries: [],
      errorNoArrayFound: false,
    };
    expect(parseJSONArray(singlelineArray)).toEqual(expected);
    expect(parseJSONArray(multilineArray)).toEqual(expected);
    expect(parseJSONArray(multilineWithSpacesArray)).toEqual(expected);
  });

  it('should parse valid JSON object with array entries', () => {
    const expected = {
      entries: content,
      pathToEntries: ['events'],
      errorNoArrayFound: false,
    };
    expect(parseJSONArray(complexEventsJSON)).toEqual(expected);
  });

  it('should pass even if the JSON object with array entries has not an identifier-like key', () => {
    const expected = {
      entries: content,
      pathToEntries: ['1event'],
      errorNoArrayFound: false,
    };
    expect(parseJSONArray(nonIdentifierLikeKeyInJSON)).toEqual(expected);
  });

  it('should return error for JSON that does not contain an array', () => {
    const fileContent = '{"records" : {"message": "test message 1"}}';
    const expected = {
      entries: [],
      pathToEntries: [],
      errorNoArrayFound: true,
    };
    expect(parseJSONArray(fileContent)).toEqual(expected);
  });

  it('should throw an error for invalid JSON object', () => {
    expect(() => parseJSONArray(malformedJSON)).toThrow();
  });
});

describe('SampleLogsInput', () => {
  let result: RenderResult;
  let input: HTMLElement;

  beforeEach(() => {
    jest.clearAllMocks();
    result = render(<SampleLogsInput integrationSettings={undefined} />, { wrapper });
    input = result.getByTestId('logsSampleFilePicker');
  });

  describe('when uploading a json logs sample', () => {
    const type = 'application/json';

    describe('when the file is valid json', () => {
      const logsSampleRaw = `{"message":"test message 1"},{"message":"test message 2"}`;
      beforeEach(async () => {
        await changeFile(input, new File([`[${logsSampleRaw}]`], 'test.json', { type }));
      });

      it('should set the integrationSetting correctly', () => {
        expect(mockActions.setIntegrationSettings).toBeCalledWith({
          logSamples: logsSampleRaw.split(','),
          samplesFormat: { name: 'json', json_path: [] },
        });
      });

      describe('when the file has too many rows', () => {
        const tooLargeLogsSample = Array(6).fill(logsSampleRaw).join(','); // 12 entries
        beforeEach(async () => {
          await changeFile(input, new File([`[${tooLargeLogsSample}]`], 'test.json', { type }));
        });

        it('should truncate the logs sample', () => {
          expect(mockActions.setIntegrationSettings).toBeCalledWith({
<<<<<<< HEAD
            logsSampleParsed: tooLargeLogsSample.split(',').slice(0, 2),
=======
            logSamples: tooLargeLogsSample.split(',').slice(0, 10),
>>>>>>> 97413f30
            samplesFormat: { name: 'json', json_path: [] },
          });
        });
        it('should add a notification toast', () => {
          expect(mockServices.notifications.toasts.addInfo).toBeCalledWith(
            `The logs sample has been truncated to 10 rows.`
          );
        });
      });
    });

    describe('when the file is a json array under a key', () => {
      beforeEach(async () => {
        await changeFile(input, new File([complexEventsJSON], 'test.json', { type }));
      });

      it('should set the integrationSetting correctly', () => {
        expect(mockActions.setIntegrationSettings).toBeCalledWith({
          logSamples: splitNDJSON,
          samplesFormat: { name: 'json', json_path: ['events'] },
        });
      });
    });

    describe('when the file is invalid', () => {
      describe.each([
        ['["test message 1"]', 'The logs sample file contains non-object entries'],
        ['[]', 'The logs sample file is empty'],
      ])('with logs content %s', (logsSample, errorMessage) => {
        beforeEach(async () => {
          await changeFile(input, new File([logsSample], 'test.json', { type }));
        });

        it('should render error message', () => {
          expect(result.queryByText(errorMessage)).toBeInTheDocument();
        });

        it('should set the integrationSetting correctly', () => {
          expect(mockActions.setIntegrationSettings).toBeCalledWith({
            logSamples: undefined,
            samplesFormat: undefined,
          });
        });
      });
    });
  });

  describe('when setting a ndjson logs sample', () => {
    const type = 'application/x-ndjson';

    describe('when the file is valid ndjson', () => {
      beforeEach(async () => {
        await changeFile(input, new File([simpleNDJSON], 'test.json', { type }));
      });

      it('should set the integrationSetting correctly', () => {
        expect(mockActions.setIntegrationSettings).toBeCalledWith({
          logSamples: splitNDJSON,
          samplesFormat: { name: 'ndjson', multiline: false },
        });
      });

      describe('when the file has too many rows', () => {
        const tooLargeLogsSample = Array(6).fill(simpleNDJSON).join('\n'); // 12 entries
        beforeEach(async () => {
          await changeFile(input, new File([tooLargeLogsSample], 'test.json', { type }));
        });

        it('should truncate the logs sample', () => {
          expect(mockActions.setIntegrationSettings).toBeCalledWith({
<<<<<<< HEAD
            logsSampleParsed: tooLargeLogsSample.split('\n').slice(0, 2),
=======
            logSamples: tooLargeLogsSample.split('\n').slice(0, 10),
>>>>>>> 97413f30
            samplesFormat: { name: 'ndjson', multiline: false },
          });
        });
        it('should add a notification toast', () => {
          expect(mockServices.notifications.toasts.addInfo).toBeCalledWith(
            `The logs sample has been truncated to 10 rows.`
          );
        });
      });
    });

    describe('when the file is a an ndjson with a single record', () => {
      beforeEach(async () => {
        await changeFile(input, new File([multilineNDJSON.split('\n')[0]], 'test.json', { type }));
      });

      it('should set the integrationSetting correctly', () => {
        expect(mockActions.setIntegrationSettings).toBeCalledWith({
          logSamples: [splitNDJSON[0]],
          samplesFormat: { name: 'ndjson', multiline: false },
        });
      });
    });

    describe('when the file is multiline ndjson', () => {
      beforeEach(async () => {
        await changeFile(input, new File([multilineNDJSON], 'test.json', { type }));
      });

      it('should set the integrationSetting correctly', () => {
        expect(mockActions.setIntegrationSettings).toBeCalledWith({
          logSamples: splitNDJSON,
          samplesFormat: { name: 'ndjson', multiline: true },
        });
      });
    });

    describe('when the file is invalid', () => {
      describe.each([
        ['"test message 1"', 'The logs sample file contains non-object entries'],
        ['', 'The logs sample file is empty'],
      ])('with logs content %s', (logsSample, errorMessage) => {
        beforeEach(async () => {
          await changeFile(input, new File([logsSample], 'test.json', { type }));
        });

        it('should render error message', () => {
          expect(result.queryByText(errorMessage)).toBeInTheDocument();
        });

        it('should set the integrationSetting correctly', () => {
          expect(mockActions.setIntegrationSettings).toBeCalledWith({
            logSamples: undefined,
            samplesFormat: undefined,
          });
        });
      });
    });
  });
});<|MERGE_RESOLUTION|>--- conflicted
+++ resolved
@@ -174,11 +174,7 @@
 
         it('should truncate the logs sample', () => {
           expect(mockActions.setIntegrationSettings).toBeCalledWith({
-<<<<<<< HEAD
-            logsSampleParsed: tooLargeLogsSample.split(',').slice(0, 2),
-=======
-            logSamples: tooLargeLogsSample.split(',').slice(0, 10),
->>>>>>> 97413f30
+            logSamples: tooLargeLogsSample.split(',').slice(0, 2),
             samplesFormat: { name: 'json', json_path: [] },
           });
         });
@@ -249,11 +245,7 @@
 
         it('should truncate the logs sample', () => {
           expect(mockActions.setIntegrationSettings).toBeCalledWith({
-<<<<<<< HEAD
-            logsSampleParsed: tooLargeLogsSample.split('\n').slice(0, 2),
-=======
-            logSamples: tooLargeLogsSample.split('\n').slice(0, 10),
->>>>>>> 97413f30
+            logSamples: tooLargeLogsSample.split('\n').slice(0, 2),
             samplesFormat: { name: 'ndjson', multiline: false },
           });
         });
