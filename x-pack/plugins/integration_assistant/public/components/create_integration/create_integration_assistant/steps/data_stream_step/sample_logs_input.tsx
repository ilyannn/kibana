--- conflicted
+++ resolved
@@ -71,6 +71,7 @@
 
 interface ParseLogsSuccessResult {
   logSamples: string[];
+  isTruncated: boolean;
   samplesFormat?: SamplesFormat;
 }
 
@@ -85,12 +86,15 @@
  *  - it looks like (ND)JSON format, but the items are not JSON dictionaries.
  *
  * Otherwise it is guaranteed to parse and return (possibly empty) `logSamples` array.
- * If the file content is (ND)JSON, it will additionally:
- *  - fill out the `samplesFormat` field with name 'json' or 'ndjson'.
+ * If the format was (ND)JSON, the `samplesFormat` field will be filled out with the format.
+ * The function will also:
+ *  - fill out the `samplesFormat` field with name 'json' or 'ndjson' if recognized;
+ *  - truncate the parsed logs sample to MaxLogsSampleRows;
+ *  - shuffle the parsed logs sample.
  */
 const parseLogsContent = (fileContent: string): ParseLogsResult => {
   let parsedContent: unknown[];
-  let samplesFormat: SamplesFormat;
+  let samplesFormat: SamplesFormat | undefined;
 
   try {
     parsedContent = parseNDJSON(fileContent);
@@ -126,35 +130,21 @@
         if (parseMultilineNDJSONError instanceof RangeError) {
           return { error: i18n.LOGS_SAMPLE_ERROR.TOO_LARGE_TO_PARSE };
         }
-        return {
-          logSamples: fileContent.split('\n').filter((line) => line.trim() !== ''),
-        };
-      }
-    }
-  }
-
-<<<<<<< HEAD
-  if (parsedContent.length === 0) {
-    return { error: i18n.LOGS_SAMPLE_ERROR.EMPTY };
+        parsedContent = fileContent.split('\n').filter((line) => line.trim() !== '');
+      }
+    }
+  }
+
+  if (samplesFormat && parsedContent.some((log) => !isPlainObject(log))) {
+    return { error: i18n.LOGS_SAMPLE_ERROR.NOT_OBJECT };
   }
 
   const isTruncated = parsedContent.length > MaxLogsSampleRows;
   const numSampleRows = isTruncated ? MaxLogsSampleRows : parsedContent.length;
   partialShuffleArray(parsedContent, 1, numSampleRows);
 
-=======
->>>>>>> 97413f30
-  if (parsedContent.some((log) => !isPlainObject(log))) {
-    return { error: i18n.LOGS_SAMPLE_ERROR.NOT_OBJECT };
-  }
-
-<<<<<<< HEAD
-  const logsSampleParsed = parsedContent.slice(0, numSampleRows).map((log) => JSON.stringify(log));
-  return { isTruncated, logsSampleParsed, samplesFormat };
-=======
-  const logSamples = parsedContent.map((log) => JSON.stringify(log));
-  return { logSamples, samplesFormat };
->>>>>>> 97413f30
+  const logSamples = parsedContent.slice(0, numSampleRows).map((log) => JSON.stringify(log));
+  return { isTruncated, logSamples, samplesFormat };
 };
 
 interface SampleLogsInputProps {
@@ -213,19 +203,15 @@
           return;
         }
 
-        const { logSamples: possiblyLargeLogSamples, samplesFormat } = result;
-
-        if (possiblyLargeLogSamples.length === 0) {
+        const { isTruncated, logSamples, samplesFormat } = result;
+
+        if (logSamples.length === 0) {
           setSampleFileError(i18n.LOGS_SAMPLE_ERROR.EMPTY);
           return;
         }
 
-        let logSamples;
-        if (possiblyLargeLogSamples.length > MaxLogsSampleRows) {
-          logSamples = possiblyLargeLogSamples.slice(0, MaxLogsSampleRows);
+        if (isTruncated) {
           notifications?.toasts.addInfo(i18n.LOGS_SAMPLE_TRUNCATED(MaxLogsSampleRows));
-        } else {
-          logSamples = possiblyLargeLogSamples;
         }
 
         setIntegrationSettings({
