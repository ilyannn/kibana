/*
 * Copyright Elasticsearch B.V. and/or licensed to Elasticsearch B.V. under one
 * or more contributor license agreements. Licensed under the Elastic License
 * 2.0; you may not use this file except in compliance with the Elastic License
 * 2.0.
 */

import React, { useCallback, useState } from 'react';
import { EuiCallOut, EuiFilePicker, EuiFormRow, EuiSpacer, EuiText } from '@elastic/eui';
import { isPlainObject } from 'lodash/fp';
import { useKibana } from '@kbn/kibana-react-plugin/public';
import type { IntegrationSettings } from '../../types';
import * as i18n from './translations';
import { useActions } from '../../state';
import type { SamplesFormat } from '../../../../../../common';
import { partialShuffleArray } from './utils';

const MaxLogsSampleRows = 10;

/**
 * Parse the logs sample file content as newiline-delimited JSON (NDJSON).
 *
 * This supports multiline JSON objects if passed multiline flag.
 * Note that in that case the { character must happen at the beginning of the
 * line if and only if it denotes the start of a new JSON object. Thus some
 * inputs that will be parsed as NDJSON without the multiline flag will _not_ be
 * parsed as NDJSON with the multiline flag.
 */
export const parseNDJSON = (fileContent: string, multiline: boolean = false): unknown[] => {
  const separator = multiline ? /\n(?=\{)/ : '\n';

  return fileContent
    .split(separator) // For multiline, split at newline followed by '{'.
    .filter((entry) => entry.trim() !== '') // Remove empty entries.
    .map((entry) => JSON.parse(entry)); // Parse each entry as JSON.
};

/**
 * Parse the logs sample file content as a JSON, find an array of entries there.
 *
 * If the JSON object can be parsed, but is not an array, we try to find a candidate
 * among the dictionary keys (it must be identifier-like and its value must be an array).
 *
 * @returns Both the parsed entries and the path to the entries in the JSON object in case of
 * success. Otherwise, an errorNoArrayFound if appropriate. If the parsing failed, raises an error.
 */
export const parseJSONArray = (
  fileContent: string
): { entries: unknown[]; pathToEntries: string[]; errorNoArrayFound: boolean } => {
  const jsonContent = JSON.parse(fileContent);
  if (Array.isArray(jsonContent)) {
    return { entries: jsonContent, pathToEntries: [], errorNoArrayFound: false };
  }
  if (typeof jsonContent === 'object' && jsonContent !== null) {
    const arrayKeys = Object.keys(jsonContent).filter((key) => Array.isArray(jsonContent[key]));
    if (arrayKeys.length === 1) {
      const key = arrayKeys[0];
      return {
        entries: jsonContent[key],
        pathToEntries: [key],
        errorNoArrayFound: false,
      };
    }
  }
  return { errorNoArrayFound: true, entries: [], pathToEntries: [] };
};

interface ParseLogsErrorResult {
  error: string;
}

interface ParseLogsSuccessResult {
<<<<<<< HEAD
  logSamples: string[];
  isTruncated: boolean;
  samplesFormat?: SamplesFormat;
=======
  // Format of the samples, if able to be determined.
  samplesFormat?: SamplesFormat;
  // The parsed log samples. If samplesFormat is (ND)JSON, these are JSON strings.
  logSamples: string[];
>>>>>>> 73f15a17
}

type ParseLogsResult = ParseLogsErrorResult | ParseLogsSuccessResult;

/**
 * Parse the logs sample file content and return the parsed logs sample.
 *
 * This function will return an error message if the file content is not valid, that is:
 *  - it is too large to parse (the memory required is 2-3x of the file size); or
 *  - it looks like a JSON format, but there is no array; or
<<<<<<< HEAD
 *  - it looks like (ND)JSON format, but the items are not JSON dictionaries; or
 *  - the list of entires is empty.
 * Otherwise it is guaranteed to parse and return the `logSamples` array of strings.
 *
 * If the format was (ND)JSON:
 *  - the samples will be serialized back to JSON strings; and
 *  - the `samplesFormat` field will be filled out with the format description.
 *
 * In all cases it will also:
 *  - shuffle the parsed logs sample using the reproducible shuffle algorithm;
 *  - return no more than MaxLogsSampleRows entries.
 *
 * @param fileContent The content of the logs sample file.
 * @returns The parsed logs sample structure or an error message.
=======
 *  - it looks like (ND)JSON format, but the items are not JSON dictionaries.
 *
 * Otherwise it is guaranteed to parse and return (possibly empty) `logSamples` array.
 * If the file content is (ND)JSON, it will additionally fill out the `samplesFormat`
 * field with name 'json' or 'ndjson'; otherwise it will be undefined.
>>>>>>> 73f15a17
 */
const parseLogsContent = (fileContent: string): ParseLogsResult => {
  let parsedContent: unknown[];
  let samplesFormat: SamplesFormat | undefined;

  try {
    parsedContent = parseNDJSON(fileContent);

    // Special case for files that can be parsed as both JSON and NDJSON:
    //   for a one-line array [] -> extract its contents (it's a JSON)
    //   for a one-line object {} -> do nothing (keep as NDJSON)
    if (parsedContent.length === 1 && Array.isArray(parsedContent[0])) {
      parsedContent = parsedContent[0];
      samplesFormat = { name: 'json', json_path: [] };
    } else {
      samplesFormat = { name: 'ndjson', multiline: false };
    }
  } catch (parseNDJSONError) {
    if (parseNDJSONError instanceof RangeError) {
      return { error: i18n.LOGS_SAMPLE_ERROR.TOO_LARGE_TO_PARSE };
    }
    try {
      const { entries, pathToEntries, errorNoArrayFound } = parseJSONArray(fileContent);
      if (errorNoArrayFound) {
        return { error: i18n.LOGS_SAMPLE_ERROR.NOT_ARRAY };
      }
      parsedContent = entries;
      samplesFormat = { name: 'json', json_path: pathToEntries };
    } catch (parseJSONError) {
      if (parseJSONError instanceof RangeError) {
        return { error: i18n.LOGS_SAMPLE_ERROR.TOO_LARGE_TO_PARSE };
      }
      try {
        parsedContent = parseNDJSON(fileContent, true);
        samplesFormat = { name: 'ndjson', multiline: true };
      } catch (parseMultilineNDJSONError) {
        if (parseMultilineNDJSONError instanceof RangeError) {
          return { error: i18n.LOGS_SAMPLE_ERROR.TOO_LARGE_TO_PARSE };
        }
<<<<<<< HEAD
        parsedContent = fileContent.split('\n').filter((line) => line.trim() !== '');
      }
    }
  }

  if (samplesFormat && parsedContent.some((log) => !isPlainObject(log))) {
    return { error: i18n.LOGS_SAMPLE_ERROR.NOT_OBJECT };
  }

  if (parsedContent.length === 0) {
    return { error: i18n.LOGS_SAMPLE_ERROR.EMPTY };
=======
        return {
          logSamples: fileContent.split('\n').filter((line) => line.trim() !== ''),
          samplesFormat: undefined, // Signifies that the format is unknown.
        };
      }
    }
  }

  if (parsedContent.some((log) => !isPlainObject(log))) {
    return { error: i18n.LOGS_SAMPLE_ERROR.NOT_OBJECT };
>>>>>>> 73f15a17
  }

  const isTruncated = parsedContent.length > MaxLogsSampleRows;
  const numSampleRows = isTruncated ? MaxLogsSampleRows : parsedContent.length;
  partialShuffleArray(parsedContent, 1, numSampleRows);

  const logSamples = parsedContent.slice(0, numSampleRows).map((log) => JSON.stringify(log));
  return { isTruncated, logSamples, samplesFormat };
};

interface SampleLogsInputProps {
  integrationSettings: IntegrationSettings | undefined;
}

export const SampleLogsInput = React.memo<SampleLogsInputProps>(({ integrationSettings }) => {
  const { notifications } = useKibana().services;
  const { setIntegrationSettings } = useActions();
  const [isParsing, setIsParsing] = useState(false);
  const [sampleFileError, setSampleFileError] = useState<string>();

  const onChangeLogsSample = useCallback(
    (files: FileList | null) => {
      if (!files) {
        return;
      }

      setSampleFileError(undefined);
      setIntegrationSettings({
        ...integrationSettings,
        logSamples: undefined,
        samplesFormat: undefined,
      });

      const logsSampleFile = files[0];
      const reader = new FileReader();

      reader.onloadstart = function () {
        setIsParsing(true);
      };

      reader.onloadend = function () {
        setIsParsing(false);
      };

      reader.onload = function (e) {
        const fileContent = e.target?.result as string | undefined; // We can safely cast to string since we call `readAsText` to load the file.

        if (fileContent == null) {
          setSampleFileError(i18n.LOGS_SAMPLE_ERROR.CAN_NOT_READ);
          return;
        }

        if (fileContent === '' && e.loaded > 100000) {
          // V8-based browsers can't handle large files and return an empty string
          // instead of an error; see https://stackoverflow.com/a/61316641
          setSampleFileError(i18n.LOGS_SAMPLE_ERROR.TOO_LARGE_TO_PARSE);
          return;
        }

        const result = parseLogsContent(fileContent);

        if ('error' in result) {
          setSampleFileError(result.error);
<<<<<<< HEAD
          return;
        }

        const { isTruncated, logSamples, samplesFormat } = result;

        if (isTruncated) {
=======
          return;
        }

        const { logSamples: possiblyLargeLogSamples, samplesFormat } = result;

        if (possiblyLargeLogSamples.length === 0) {
          setSampleFileError(i18n.LOGS_SAMPLE_ERROR.EMPTY);
          return;
        }

        let logSamples;
        if (possiblyLargeLogSamples.length > MaxLogsSampleRows) {
          logSamples = possiblyLargeLogSamples.slice(0, MaxLogsSampleRows);
>>>>>>> 73f15a17
          notifications?.toasts.addInfo(i18n.LOGS_SAMPLE_TRUNCATED(MaxLogsSampleRows));
        } else {
          logSamples = possiblyLargeLogSamples;
        }

        setIntegrationSettings({
          ...integrationSettings,
          logSamples,
          samplesFormat,
        });
      };

      const handleReaderError = function () {
        const message = reader.error?.message;
        if (message) {
          setSampleFileError(i18n.LOGS_SAMPLE_ERROR.CAN_NOT_READ_WITH_REASON(message));
        } else {
          setSampleFileError(i18n.LOGS_SAMPLE_ERROR.CAN_NOT_READ);
        }
      };

      reader.onerror = handleReaderError;
      reader.onabort = handleReaderError;

      reader.readAsText(logsSampleFile);
    },
    [integrationSettings, setIntegrationSettings, notifications?.toasts, setIsParsing]
  );
  return (
    <EuiFormRow
      label={i18n.LOGS_SAMPLE_LABEL}
      helpText={
        <EuiText color="danger" size="xs">
          {sampleFileError}
        </EuiText>
      }
      isInvalid={sampleFileError != null}
    >
      <>
        <EuiCallOut iconType="iInCircle" color="warning">
          {i18n.LOGS_SAMPLE_WARNING}
        </EuiCallOut>
        <EuiSpacer size="s" />

        <EuiFilePicker
          id="logsSampleFilePicker"
          initialPromptText={
            <>
              <EuiText size="s" textAlign="center">
                {i18n.LOGS_SAMPLE_DESCRIPTION}
              </EuiText>
              <EuiText size="xs" color="subdued" textAlign="center">
                {i18n.LOGS_SAMPLE_DESCRIPTION_2}
              </EuiText>
            </>
          }
          onChange={onChangeLogsSample}
          display="large"
          aria-label="Upload logs sample file"
          isLoading={isParsing}
          data-test-subj="logsSampleFilePicker"
          data-loading={isParsing}
        />
      </>
    </EuiFormRow>
  );
});
SampleLogsInput.displayName = 'SampleLogsInput';<|MERGE_RESOLUTION|>--- conflicted
+++ resolved
@@ -65,21 +65,34 @@
   return { errorNoArrayFound: true, entries: [], pathToEntries: [] };
 };
 
+/**
+ * Truncates an array of log samples type T and returns a new array.
+ *
+ * Note array cannot be empty since we keep the first element in place.
+ *
+ * @param array - The array to truncate.
+ * @returns The truncated array with no more than MaxLogsSampleRows.
+ * @template T - The type of elements in the array.
+ */
+function _truncateLogSample<T>(array: T[]): T[] {
+  const numElements = Math.min(MaxLogsSampleRows, array.length);
+  partialShuffleArray(array, 1, numElements);
+  return array.slice(0, numElements);
+}
+
+// The error message structure.
 interface ParseLogsErrorResult {
   error: string;
 }
 
+// The parsed logs sample structure.
 interface ParseLogsSuccessResult {
-<<<<<<< HEAD
-  logSamples: string[];
-  isTruncated: boolean;
-  samplesFormat?: SamplesFormat;
-=======
   // Format of the samples, if able to be determined.
   samplesFormat?: SamplesFormat;
   // The parsed log samples. If samplesFormat is (ND)JSON, these are JSON strings.
   logSamples: string[];
->>>>>>> 73f15a17
+  // Whether the log samples were truncated.
+  isTruncated: boolean;
 }
 
 type ParseLogsResult = ParseLogsErrorResult | ParseLogsSuccessResult;
@@ -90,14 +103,16 @@
  * This function will return an error message if the file content is not valid, that is:
  *  - it is too large to parse (the memory required is 2-3x of the file size); or
  *  - it looks like a JSON format, but there is no array; or
-<<<<<<< HEAD
  *  - it looks like (ND)JSON format, but the items are not JSON dictionaries; or
- *  - the list of entires is empty.
- * Otherwise it is guaranteed to parse and return the `logSamples` array of strings.
- *
- * If the format was (ND)JSON:
- *  - the samples will be serialized back to JSON strings; and
- *  - the `samplesFormat` field will be filled out with the format description.
+ *  - the list of entries is empty.
+ * In other cases it will parse and return the `logSamples` array of strings.
+ *
+ * Additionally if the format was (ND)JSON:
+ *  - the `samplesFormat` field will be filled out with the format description; and
+ *  - the samples will be serialized back to JSON strings;
+ * otherwise:
+ *  - the `samplesFormat` field will be undefined; and
+ *  - the samples will be strings with unknown structure.
  *
  * In all cases it will also:
  *  - shuffle the parsed logs sample using the reproducible shuffle algorithm;
@@ -105,16 +120,9 @@
  *
  * @param fileContent The content of the logs sample file.
  * @returns The parsed logs sample structure or an error message.
-=======
- *  - it looks like (ND)JSON format, but the items are not JSON dictionaries.
- *
- * Otherwise it is guaranteed to parse and return (possibly empty) `logSamples` array.
- * If the file content is (ND)JSON, it will additionally fill out the `samplesFormat`
- * field with name 'json' or 'ndjson'; otherwise it will be undefined.
->>>>>>> 73f15a17
  */
 const parseLogsContent = (fileContent: string): ParseLogsResult => {
-  let parsedContent: unknown[];
+  let parsedContent: unknown[] | undefined;
   let samplesFormat: SamplesFormat | undefined;
 
   try {
@@ -151,38 +159,30 @@
         if (parseMultilineNDJSONError instanceof RangeError) {
           return { error: i18n.LOGS_SAMPLE_ERROR.TOO_LARGE_TO_PARSE };
         }
-<<<<<<< HEAD
-        parsedContent = fileContent.split('\n').filter((line) => line.trim() !== '');
+        // This is an unknown format, so split into lines and return no samplesFormat.
+        const fileLines = fileContent.split('\n').filter((line) => line.trim() !== '');
+        if (fileLines.length === 0) {
+          return { error: i18n.LOGS_SAMPLE_ERROR.EMPTY };
+        }
+
+        const logSamples = _truncateLogSample(fileLines);
+        return { logSamples, isTruncated: fileLines.length !== logSamples.length };
       }
     }
   }
 
-  if (samplesFormat && parsedContent.some((log) => !isPlainObject(log))) {
+  // This seems to be an ND(JSON), so perform additional checks and return samplesFormat.
+
+  if (parsedContent.some((log) => !isPlainObject(log))) {
     return { error: i18n.LOGS_SAMPLE_ERROR.NOT_OBJECT };
   }
 
   if (parsedContent.length === 0) {
     return { error: i18n.LOGS_SAMPLE_ERROR.EMPTY };
-=======
-        return {
-          logSamples: fileContent.split('\n').filter((line) => line.trim() !== ''),
-          samplesFormat: undefined, // Signifies that the format is unknown.
-        };
-      }
-    }
-  }
-
-  if (parsedContent.some((log) => !isPlainObject(log))) {
-    return { error: i18n.LOGS_SAMPLE_ERROR.NOT_OBJECT };
->>>>>>> 73f15a17
-  }
-
-  const isTruncated = parsedContent.length > MaxLogsSampleRows;
-  const numSampleRows = isTruncated ? MaxLogsSampleRows : parsedContent.length;
-  partialShuffleArray(parsedContent, 1, numSampleRows);
-
-  const logSamples = parsedContent.slice(0, numSampleRows).map((log) => JSON.stringify(log));
-  return { isTruncated, logSamples, samplesFormat };
+  }
+
+  const logSamples = _truncateLogSample(parsedContent).map((line) => JSON.stringify(line));
+  return { samplesFormat, logSamples, isTruncated: parsedContent.length !== logSamples.length };
 };
 
 interface SampleLogsInputProps {
@@ -207,9 +207,27 @@
         logSamples: undefined,
         samplesFormat: undefined,
       });
+      if (!files) {
+        return;
+      }
+
+      setSampleFileError(undefined);
+      setIntegrationSettings({
+        ...integrationSettings,
+        logSamples: undefined,
+        samplesFormat: undefined,
+      });
 
       const logsSampleFile = files[0];
       const reader = new FileReader();
+
+      reader.onloadstart = function () {
+        setIsParsing(true);
+      };
+
+      reader.onloadend = function () {
+        setIsParsing(false);
+      };
 
       reader.onloadstart = function () {
         setIsParsing(true);
@@ -238,31 +256,13 @@
 
         if ('error' in result) {
           setSampleFileError(result.error);
-<<<<<<< HEAD
           return;
         }
 
-        const { isTruncated, logSamples, samplesFormat } = result;
+        const { samplesFormat, logSamples, isTruncated } = result;
 
         if (isTruncated) {
-=======
-          return;
-        }
-
-        const { logSamples: possiblyLargeLogSamples, samplesFormat } = result;
-
-        if (possiblyLargeLogSamples.length === 0) {
-          setSampleFileError(i18n.LOGS_SAMPLE_ERROR.EMPTY);
-          return;
-        }
-
-        let logSamples;
-        if (possiblyLargeLogSamples.length > MaxLogsSampleRows) {
-          logSamples = possiblyLargeLogSamples.slice(0, MaxLogsSampleRows);
->>>>>>> 73f15a17
           notifications?.toasts.addInfo(i18n.LOGS_SAMPLE_TRUNCATED(MaxLogsSampleRows));
-        } else {
-          logSamples = possiblyLargeLogSamples;
         }
 
         setIntegrationSettings({
