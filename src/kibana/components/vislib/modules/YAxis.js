define(function (require) {
  return function YAxisFactory(d3, Private) {
    var _ = require('lodash');
    var $ = require('jquery');

    var split = Private(require('components/vislib/components/YAxis/_split'));

    function YAxis(el, yMax, height) {
      this.el = el;
      this.yMax = yMax;
      this.height = height;
    }

    YAxis.prototype.render = function () {
      d3.select(this.el).selectAll('.y-axis-div').call(this.appendSVG());
    };

    YAxis.prototype.getYScale = function () {
      this.yScale = d3.scale.linear()
        .domain([0, this.yMax])
        .range([this.height, 0])
        .nice();
    };

    YAxis.prototype.getYAxis = function () {
      this.getYScale();

      this.yAxis = d3.svg.axis()
        .scale(this.yScale)
        .tickFormat(d3.format('s'))
        .orient('left');
    };

<<<<<<< HEAD
    YAxis.prototype.appendSVG = function (self) {
=======
    YAxis.prototype.appendSVG = function () {
      var self = this;
      var div;
      var width;
      var height;
      var svg;

      this.getYAxis();

>>>>>>> e6ae197d
      return function (selection) {
        selection.each(function () {
          div = d3.select(this);
          width = $(this).width();
          height = $(this).height();

          svg = div.append('svg')
            .attr('width', width)
            .attr('height', height);

          svg.append('g')
            .attr('class', 'y axis')
            .attr('transform', 'translate(' + width + ', 0)')
            .call(self.yAxis);
        });
      };
    };

    return YAxis;
  };
});<|MERGE_RESOLUTION|>--- conflicted
+++ resolved
@@ -31,9 +31,6 @@
         .orient('left');
     };
 
-<<<<<<< HEAD
-    YAxis.prototype.appendSVG = function (self) {
-=======
     YAxis.prototype.appendSVG = function () {
       var self = this;
       var div;
@@ -43,7 +40,6 @@
 
       this.getYAxis();
 
->>>>>>> e6ae197d
       return function (selection) {
         selection.each(function () {
           div = d3.select(this);
