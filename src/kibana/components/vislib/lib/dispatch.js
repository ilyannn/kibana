define(function (require) {
  return function DispatchClass(d3, Private) {
    var _ = require('lodash');
    var $ = require('jquery');
    var Tooltip = Private(require('components/vislib/components/tooltip/tooltip'));

    /**
     * Handles event responses
     *
     * @class Dispatch
     * @constructor
     * @param handler {Object} Reference to Handler Class Object
     */

    function Dispatch(handler) {

      var stockEvents = ['brush', 'click', 'hover', 'mouseup', 'mousedown', 'mouseover', 'mouseout'];
      var customEvents = _.deepGet(handler, 'vis.eventTypes.enabled');
      var eventTypes = customEvents ? stockEvents.concat(customEvents) : stockEvents;

      if (!(this instanceof Dispatch)) {
        return new Dispatch(handler);
      }

      this.handler = handler;
<<<<<<< HEAD
      this.dispatch = d3.dispatch.apply(this, eventTypes);
=======
      this.dispatch = d3.dispatch('brush', 'click', 'hover', 'mouseup',
        'mousedown', 'mouseover', 'mouseout', 'mapZoomEnd');
>>>>>>> 87299c55
    }

    /**
     * Response to click and hover events
     *
     * @param d {Object} Data point
     * @param i {Number} Index number of data point
     * @returns {{value: *, point: *, label: *, color: *, pointIndex: *,
      * series: *, config: *, data: (Object|*),
     * e: (d3.event|*), handler: (Object|*)}} Event response object
     */
    Dispatch.prototype.eventResponse = function (d, i) {
      var datum = d._input || d;
      var data = d3.event.target.nearestViewportElement.__data__;
      var label = d.label ? d.label : d.name;
      var isSeries = !!(data.series);
      var isSlices = !!(data.slices);
      var series = isSeries ? data.series : undefined;
      var slices = isSlices ? data.slices : undefined;
      var handler = this.handler;
      var color = handler.data.color;
      var isPercentage = (handler._attr.mode === 'percentage');

      var eventData = {
        value: d.y,
        point: datum,
        datum: datum,
        label: label,
        color: color(label),
        pointIndex: i,
        series: series,
        slices: slices,
        config: handler._attr,
        data: data,
        e: d3.event,
        handler: handler
      };

      if (isSeries) {
        // Find object with the actual d value and add it to the point object
        var object = _.find(series, { 'label': d.label });
        eventData.value = +object.values[i].y;

        if (isPercentage) {
          // Add the formatted percentage to the point object
          eventData.percent = (100 * d.y).toFixed(1) + '%';
        }
      }

      return eventData;
    };

    /**
     * Returns a function that adds events and listeners to a D3 selection
     *
     * @method addEvent
     * @param event {String}
     * @param callback {Function}
     * @returns {Function}
     */
    Dispatch.prototype.addEvent = function (event, callback) {
      return function (selection) {
        selection.each(function () {
          var element = d3.select(this);

          if (typeof callback === 'function') {
            return element.on(event, callback);
          }
        });
      };
    };


    /**
     *
     * @method addHoverEvent
     * @returns {Function}
     */
    Dispatch.prototype.addHoverEvent = function () {
      var self = this;
      var isClickable = (this.dispatch.on('click'));
      var addEvent = this.addEvent;
      var $el = this.handler.el;

      function hover(d, i) {
        d3.event.stopPropagation();

        // Add pointer if item is clickable
        if (isClickable) {
          self.addMousePointer.call(this, arguments);
        }

        self.highlightLegend.call(this, $el);
        self.dispatch.hover.call(this, self.eventResponse(d, i));
      }

      return addEvent('mouseover', hover);
    };

    /**
     *
     * @method addMouseoutEvent
     * @returns {Function}
     */
    Dispatch.prototype.addMouseoutEvent = function () {
      var self = this;
      var addEvent = this.addEvent;
      var $el = this.handler.el;

      function mouseout() {
        d3.event.stopPropagation();

        self.unHighlightLegend.call(this, $el);
      }

      return addEvent('mouseout', mouseout);
    };

    /**
     *
     * @method addClickEvent
     * @returns {Function}
     */
    Dispatch.prototype.addClickEvent = function () {
      var self = this;
      var addEvent = this.addEvent;

      function click(d, i) {
        d3.event.stopPropagation();
        self.dispatch.click.call(this, self.eventResponse(d, i));
      }

      return addEvent('click', click);
    };

    /**
     * Determine if we will allow brushing
     *
     * @method allowBrushing
     * @returns {Boolean}
     */
    Dispatch.prototype.allowBrushing = function () {
      var xAxis = this.handler.xAxis;
      return Boolean(xAxis.ordered && xAxis.xScale && _.isFunction(xAxis.xScale.invert));
    };

    /**
     * Determine if brushing is currently enabled
     *
     * @method isBrushable
     * @returns {Boolean}
     */
    Dispatch.prototype.isBrushable = function () {
      return this.allowBrushing() && (typeof this.dispatch.on('brush') === 'function');
    };

    /**
     *
     * @param svg
     * @returns {Function}
     */
    Dispatch.prototype.addBrushEvent = function (svg) {
      if (!this.isBrushable()) return;

      var xScale = this.handler.xAxis.xScale;
      var yScale = this.handler.xAxis.yScale;
      var brush = this.createBrush(xScale, svg);

      function brushEnd() {
        if (!validBrushClick(d3.event)) return;

        var bar = d3.select(this);
        var startX = d3.mouse(svg.node());
        var startXInv = xScale.invert(startX[0]);

        // Reset the brush value
        brush.extent([startXInv, startXInv]);

        // Magic!
        // Need to call brush on svg to see brush when brushing
        // while on top of bars.
        // Need to call brush on bar to allow the click event to be registered
        svg.call(brush);
        bar.call(brush);
      }

      return this.addEvent('mousedown', brushEnd);
    };


    /**
     * Mouseover Behavior
     *
     * @method addMousePointer
     * @returns {D3.Selection}
     */
    Dispatch.prototype.addMousePointer = function () {
      return d3.select(this).style('cursor', 'pointer');
    };

    /**
     * Mouseover Behavior
     *
     * @param element {D3.Selection}
     * @method highlightLegend
     */
    Dispatch.prototype.highlightLegend = function (element) {
      var label = this.getAttribute('data-label');

      if (!label) return;

      d3.select(element)
        .select('.legend-ul')
        .selectAll('li.color')
        .filter(function (d, i) {
          return this.getAttribute('data-label') !== label;
        })
        .classed('blur_shape', true);
    };

    /**
     * Mouseout Behavior
     *
     * @param element {D3.Selection}
     * @method unHighlightLegend
     */
    Dispatch.prototype.unHighlightLegend = function (element) {
      d3.select(element)
        .select('.legend-ul')
        .selectAll('li.color')
        .classed('blur_shape', false);
    };

    /**
     * Adds D3 brush to SVG and returns the brush function
     *
     * @param xScale {Function} D3 xScale function
     * @param svg {HTMLElement} Reference to SVG
     * @returns {*} Returns a D3 brush function and a SVG with a brush group attached
     */
    Dispatch.prototype.createBrush = function (xScale, svg) {
      var dispatch = this.dispatch;
      var attr = this.handler._attr;
      var height = attr.height;
      var margin = attr.margin;

      // Brush scale
      var brush = d3.svg.brush()
      .x(xScale)
      .on('brushend', function brushEnd() {

        // Assumes data is selected at the chart level
        // In this case, the number of data objects should always be 1
        var data = d3.select(this).data()[0];
        var isTimeSeries = (data.ordered && data.ordered.date);

        // Allows for brushing on d3.scale.ordinal()
        var selected = xScale.domain().filter(function (d) {
          return (brush.extent()[0] <= xScale(d)) && (xScale(d) <= brush.extent()[1]);
        });
        var range = isTimeSeries ? brush.extent() : selected;

        return dispatch.brush({
          range: range,
          config: attr,
          e: d3.event,
          data: data
        });
      });

      // if `addBrushing` is true, add brush canvas
      if (dispatch.on('brush')) {
        svg.insert('g', 'g')
        .attr('class', 'brush')
        .call(brush)
        .call(function (brushG) {
          // hijack the brush start event to filter out right/middle clicks
          var brushHandler = brushG.on('mousedown.brush');
          if (!brushHandler) return; // touch events in use
          brushG.on('mousedown.brush', function () {
            if (validBrushClick(d3.event)) brushHandler.apply(this, arguments);
          });
        })
        .selectAll('rect')
        .attr('height', height - margin.top - margin.bottom);

        return brush;
      }
    };

    function validBrushClick(event) {
      return event.button === 0;
    }


    return Dispatch;
  };
});<|MERGE_RESOLUTION|>--- conflicted
+++ resolved
@@ -14,7 +14,7 @@
 
     function Dispatch(handler) {
 
-      var stockEvents = ['brush', 'click', 'hover', 'mouseup', 'mousedown', 'mouseover', 'mouseout'];
+      var stockEvents = ['brush', 'click', 'hover', 'mouseup', 'mousedown', 'mouseover', 'mouseout', 'mapZoomEnd'];
       var customEvents = _.deepGet(handler, 'vis.eventTypes.enabled');
       var eventTypes = customEvents ? stockEvents.concat(customEvents) : stockEvents;
 
@@ -23,12 +23,7 @@
       }
 
       this.handler = handler;
-<<<<<<< HEAD
       this.dispatch = d3.dispatch.apply(this, eventTypes);
-=======
-      this.dispatch = d3.dispatch('brush', 'click', 'hover', 'mouseup',
-        'mousedown', 'mouseover', 'mouseout', 'mapZoomEnd');
->>>>>>> 87299c55
     }
 
     /**
