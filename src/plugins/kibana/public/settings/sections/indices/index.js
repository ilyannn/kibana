--- conflicted
+++ resolved
@@ -1,15 +1,10 @@
 import _ from 'lodash';
+import registry from 'ui/registry/settings_sections';
 import 'plugins/kibana/settings/sections/indices/_create';
 import 'plugins/kibana/settings/sections/indices/_edit';
 import 'plugins/kibana/settings/sections/indices/_field_editor';
+
 define(function (require) {
-<<<<<<< HEAD
-  const _ = require('lodash');
-  const registry = require('ui/registry/settings_sections');
-=======
->>>>>>> 6b9fea26
-
-
   // add a dependency to all of the subsection routes
   require('ui/routes')
   .defaults(/settings\/indices/, {
