require('plugins/kibana/discover/index');
require('plugins/kibana/visualize/index');
require('plugins/kibana/dashboard/index');
require('plugins/kibana/settings/index');
require('plugins/kibana/doc/index');

var chrome = require('ui/chrome');
var routes = require('ui/routes');
var modules = require('ui/modules');

var kibanaLogoUrl = require('ui/images/kibana.png');

routes
.otherwise({
  redirectTo: '/discover'
});

<<<<<<< HEAD
var chrome = require('ui/chrome')
=======
chrome
>>>>>>> 5a8f7701
.setBrand({
  'logo': 'url(' + kibanaLogoUrl + ') left no-repeat',
  'smallLogo': 'url(' + kibanaLogoUrl + ') left no-repeat'
})
.setNavBackground('#222222')
.setTabDefaults({
  resetWhenActive: true,
  trackLastPath: true,
  activeIndicatorColor: '#656a76'
})
.setTabs([
  {
    id: 'discover',
    title: 'Discover'
  },
  {
    id: 'visualize',
    title: 'Visualize',
    activeIndicatorColor: function () {
      return (String(this.lastUrl).indexOf('/visualize/step/') === 0) ? 'white' : '#656a76';
    }
  },
  {
    id: 'dashboard',
    title: 'Dashboard'
  },
  {
    id: 'settings',
    title: 'Settings'
  }
])
.setRootController('kibana', function ($scope, $rootScope, courier, config) {
  // wait for the application to finish loading
  $scope.$on('application.load', function () {
    courier.start();
  });
<<<<<<< HEAD

  function updateTheme() {
    var theme = config.get('theme');
    console.log(theme);
    chrome.setTheme(theme);
  }

  $rootScope.$on('init:config', updateTheme);
  $rootScope.$on('change:config.theme', updateTheme);
});
=======
});
>>>>>>> 5a8f7701
<|MERGE_RESOLUTION|>--- conflicted
+++ resolved
@@ -15,11 +15,7 @@
   redirectTo: '/discover'
 });
 
-<<<<<<< HEAD
-var chrome = require('ui/chrome')
-=======
 chrome
->>>>>>> 5a8f7701
 .setBrand({
   'logo': 'url(' + kibanaLogoUrl + ') left no-repeat',
   'smallLogo': 'url(' + kibanaLogoUrl + ') left no-repeat'
@@ -56,7 +52,6 @@
   $scope.$on('application.load', function () {
     courier.start();
   });
-<<<<<<< HEAD
 
   function updateTheme() {
     var theme = config.get('theme');
@@ -66,7 +61,4 @@
 
   $rootScope.$on('init:config', updateTheme);
   $rootScope.$on('change:config.theme', updateTheme);
-});
-=======
-});
->>>>>>> 5a8f7701
+});